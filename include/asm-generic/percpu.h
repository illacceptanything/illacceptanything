--- conflicted
+++ resolved
@@ -97,62 +97,4 @@
 #define PER_CPU_ATTRIBUTES
 #endif
 
-<<<<<<< HEAD
-#define DECLARE_PER_CPU(type, name) extern PER_CPU_ATTRIBUTES \
-					__typeof__(type) per_cpu_var(name)
-
-/*
- * Optional methods for optimized non-lvalue per-cpu variable access.
- *
- * @var can be a percpu variable or a field of it and its size should
- * equal char, int or long.  percpu_read() evaluates to a lvalue and
- * all others to void.
- *
- * These operations are guaranteed to be atomic w.r.t. preemption.
- * The generic versions use plain get/put_cpu_var().  Archs are
- * encouraged to implement single-instruction alternatives which don't
- * require preemption protection.
- */
-#ifndef percpu_read
-# define percpu_read(var)						\
-  ({									\
-	typeof(per_cpu_var(var)) __tmp_var__;				\
-	__tmp_var__ = get_cpu_var(var);					\
-	put_cpu_var(var);						\
-	__tmp_var__;							\
-  })
-#endif
-
-#define __percpu_generic_to_op(var, val, op)				\
-do {									\
-	get_cpu_var(var) op val;					\
-	put_cpu_var(var);						\
-} while (0)
-
-#ifndef percpu_write
-# define percpu_write(var, val)		__percpu_generic_to_op(var, (val), =)
-#endif
-
-#ifndef percpu_add
-# define percpu_add(var, val)		__percpu_generic_to_op(var, (val), +=)
-#endif
-
-#ifndef percpu_sub
-# define percpu_sub(var, val)		__percpu_generic_to_op(var, (val), -=)
-#endif
-
-#ifndef percpu_and
-# define percpu_and(var, val)		__percpu_generic_to_op(var, (val), &=)
-#endif
-
-#ifndef percpu_or
-# define percpu_or(var, val)		__percpu_generic_to_op(var, (val), |=)
-#endif
-
-#ifndef percpu_xor
-# define percpu_xor(var, val)		__percpu_generic_to_op(var, (val), ^=)
-#endif
-
-=======
->>>>>>> 6574612f
 #endif /* _ASM_GENERIC_PERCPU_H_ */
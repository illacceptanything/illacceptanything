bower_components/
<<<<<<< HEAD
.gitignore
=======
.idea
__pycache__
*.pyc
>>>>>>> 1b1e4ca9
<|MERGE_RESOLUTION|>--- conflicted
+++ resolved
@@ -1,8 +1,4 @@
 bower_components/
-<<<<<<< HEAD
-.gitignore
-=======
 .idea
 __pycache__
-*.pyc
->>>>>>> 1b1e4ca9
+*.pyc
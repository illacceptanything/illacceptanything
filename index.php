--- conflicted
+++ resolved
@@ -2,13 +2,8 @@
 <html>
 <head lang="en">
     <meta charset="UTF-8">
-<<<<<<< HEAD
-    <title>Any thing you want</title>
+    <title>Anything you want</title>
 	<script src="https://code.jquery.com/jquery-2.1.3.min.js"></script>
-=======
-    <title>Anything you want</title>
-	<script src="https://code.jquery.com/jquery-1.11.2.min.js"></script>
->>>>>>> 61329d8f
         <script src="http://code.onion.com/fartscroll.js"></script>
         <script type="text/javascript">
                 jQuery(document).ready(function(){

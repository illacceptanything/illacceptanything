{        "author" : "ELLIOTTCABLE (http://ell.io/tt)"

,          "name" : "Paws.js"
,       "private" :  true
,       "version" : "4.0.0"
,  "version-name" : "brillig paws"

,          "main" : "Library/Paws.js"

,           "bin" : {"paws.js" : "Executables/paws.js"}

,       "scripts" :{
        "preinstall" : "./Scripts/build.sh"

,             "repl" : "./Scripts/repl.js"
,             "test" : "./Scripts/test.sh"
,            "clean" : "./Scripts/clean.sh"
,         "coverage" : "./Scripts/coverage.sh 3> ./Library/Coverage.html"
,        "coveralls" : "./Scripts/coveralls.sh"
,   "install-git-hooks" :
                       "./Scripts/install-git-hooks.sh"
}   

,     "config" :{
           "dirs" :{"source"     : "Source"
                  , "test"       : "Test"
                  , "rulebook"   : "Test/Rulebook"
                  , "instrumentation"
                                 : "Source" }
,          "test" :{"ENV"        : "test"
                  , "files"      : "Test/*.coffee" }
,         "mocha" :{"ui"         : "bdd"
                  , "reporter"   : "spec" }
,           "git" :{"hooks"      : "prepare-commit-msg pre-commit post-merge post-checkout" }
 }

,          "engines" :{"node":"~0.10.7"}
<<<<<<< HEAD
,     "dependencies" :{"minimist"               : "~0.0.9"
                     , "pegjs"                  : "~0.8.0"
                     , "mustache"               : "~0.8.1"
                     , "blessed"                : "~0.0.29"
                     , "coffee-script"          : "~1.7.1"
                     , "pretty-error"           : "~0.1.18"
=======
,     "dependencies" :{"coffee-script"          : "~1.8.0"
>>>>>>> f96e6608
                     , "uuid"                   : "~1.4.1"
                     
                     , "minimist"               : "~1.1.0"
                     , "mustache"               : "~0.8.2"
                     , "blessed"                : "~0.0.37"
                     
                     , "pretty-error"           : "~1.1.1"
                     , "bluebird"               : "~2.3.4"
                     , "lodash"                 : "~2.4.1"                                        }

,  "devDependencies" :{"glob"                   : "~3.2.9"
                     , "browserify"             : "~3.33.0"
                     , "coffeeify"              : "~0.6.0"
                     , "docco"                  : "~0.6.3"
                     
                     , "mocha"                  : "~1.21.4"
                     , "mocha-lcov-reporter"    : "~0.0.1"
                     , "expect.js"              : "~0.3.1"
                     , "sinon"                  : "~1.10.3"
                     , "sinon-expect"           : "~0.2.0"
                     , "coffee-coverage"        : "~0.4.2"
                     , "coveralls"              : "~2.11.2"

                     , "taper"                  : "~0.4.0"
                     , "yamljs"                 : "~0.1.5"                                        }

,   "testling" :{
          "files" : "Test/*.coffee"
   ,       "html" : "Library/TAP.html"
   , "preprocess" : "cake --tests compile:client"
   ,   "browsers" :{"ie":      [ 6, 7, 8, 9, 10 ]
                  , "firefox": [ 3, 3.5, 3.6, 4, 5, 10, 19, "nightly" ]
                  , "chrome":  [ 4, 5, 6, 7, 10, 15, 25, "canary" ]
                  , "safari":  [ 4.0, "5.0.5", 5.1, 6.0 ]
                  , "opera":   [ 10.0, 10.5, 11.0, 11.5, 11.6, 12.0, "next" ]
                  , "iphone":  [ 6.0 ]
                  , "ipad":    [ 6.0 ]
                  , "android-browser": [ 4.2 ]                                                   }}}<|MERGE_RESOLUTION|>--- conflicted
+++ resolved
@@ -35,17 +35,9 @@
  }
 
 ,          "engines" :{"node":"~0.10.7"}
-<<<<<<< HEAD
-,     "dependencies" :{"minimist"               : "~0.0.9"
+,     "dependencies" :{"coffee-script"          : "~1.8.0"
+                     , "uuid"                   : "~1.4.1"
                      , "pegjs"                  : "~0.8.0"
-                     , "mustache"               : "~0.8.1"
-                     , "blessed"                : "~0.0.29"
-                     , "coffee-script"          : "~1.7.1"
-                     , "pretty-error"           : "~0.1.18"
-=======
-,     "dependencies" :{"coffee-script"          : "~1.8.0"
->>>>>>> f96e6608
-                     , "uuid"                   : "~1.4.1"
                      
                      , "minimist"               : "~1.1.0"
                      , "mustache"               : "~0.8.2"

{        "author" : "ELLIOTTCABLE (http://ell.io/tt)"

,          "name" : "Paws.js"
,       "private" :  true
,       "version" : "4.0.0"
,  "version-name" : "brillig paws"

,          "main" : "Library/Paws.js"

,           "bin" : {"paws.js" : "Executables/paws.js"}

,       "scripts" :{
        "preinstall" : "printf \"%s\\n%s\" '#!/usr/bin/env node' \"$(coffee -cbp --no-header ./Executables/paws.js.coffee)\" > ./Executables/paws.js"

,             "repl" : "./Scripts/repl.js"
,             "test" : "./Scripts/test.sh"
,            "clean" : "./Scripts/clean.sh"
,         "coverage" : "./Scripts/coverage.sh 3> ./Library/Coverage.html"
,        "coveralls" : "./Scripts/coveralls.sh"
,   "install-git-hooks" :
                       "./Scripts/install-git-hooks.sh"
}   

,     "config" :{
           "dirs" :{"source"     : "Source"
                  , "test"       : "Test"
                  , "instrumentation"
                                 : "Source" }
,         "mocha" :{"files"      : "Test/*.coffee"
                  , "ui"         : "bdd"
                  , "reporter"   : "spec"
                  , "ENV"        : "test" }
,           "git" :{"hooks"      : "prepare-commit-msg pre-commit post-merge post-checkout" }
 }

,          "engines" :{"node":"~0.10.7"}
,     "dependencies" :{"coffee-script"          : "~1.8.0"
                     , "uuid"                   : "~1.4.1"
                     
                     , "minimist"               : "~1.1.0"
                     , "mustache"               : "~0.8.2"
                     , "blessed"                : "~0.0.37"
                     
                     , "pretty-error"           : "~1.1.1"
                     , "bluebird"               : "~2.3.4"
                     , "lodash"                 : "~2.4.1"                                        }
<<<<<<< HEAD
,  "optionalDependencies" :{
                       "yamljs"                 : "~0.1.5"                                        }
=======

>>>>>>> b219a203
,  "devDependencies" :{"glob"                   : "~3.2.9"
                     , "browserify"             : "~3.33.0"
                     , "coffeeify"              : "~0.6.0"
                     , "docco"                  : "~0.6.3"
                     
                     , "mocha"                  : "~1.21.4"
                     , "mocha-lcov-reporter"    : "~0.0.1"
                     , "expect.js"              : "~0.3.1"
                     , "sinon"                  : "~1.10.3"
                     , "sinon-expect"           : "~0.2.0"
                     , "coffee-coverage"        : "~0.4.2"
                     , "coveralls"              : "~2.11.2"                                       }

,   "testling" :{
          "files" : "Test/*.coffee"
   ,       "html" : "Library/TAP.html"
   , "preprocess" : "cake --tests compile:client"
   ,   "browsers" :{"ie":      [ 6, 7, 8, 9, 10 ]
                  , "firefox": [ 3, 3.5, 3.6, 4, 5, 10, 19, "nightly" ]
                  , "chrome":  [ 4, 5, 6, 7, 10, 15, 25, "canary" ]
                  , "safari":  [ 4.0, "5.0.5", 5.1, 6.0 ]
                  , "opera":   [ 10.0, 10.5, 11.0, 11.5, 11.6, 12.0, "next" ]
                  , "iphone":  [ 6.0 ]
                  , "ipad":    [ 6.0 ]
                  , "android-browser": [ 4.2 ]                                                   }}}<|MERGE_RESOLUTION|>--- conflicted
+++ resolved
@@ -44,12 +44,10 @@
                      , "pretty-error"           : "~1.1.1"
                      , "bluebird"               : "~2.3.4"
                      , "lodash"                 : "~2.4.1"                                        }
-<<<<<<< HEAD
+
 ,  "optionalDependencies" :{
                        "yamljs"                 : "~0.1.5"                                        }
-=======
 
->>>>>>> b219a203
 ,  "devDependencies" :{"glob"                   : "~3.2.9"
                      , "browserify"             : "~3.33.0"
                      , "coffeeify"              : "~0.6.0"

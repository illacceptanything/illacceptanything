{     "author" : "ELLIOTTCABLE (http://ell.io/tt)"
   
,       "name" : "Paws.js"
,    "private" :  true
,    "version" : "3.0.0"

,       "main" : "Library/Paws.js"

,    "scripts" :{
           "repl" : "./Scripts/repl.js"
,          "test" : "./Scripts/test.sh"
,         "clean" : "./Scripts/clean.sh"
,      "coverage" : "./Scripts/coverage.sh 3> ./Library/Coverage.html"
,     "coveralls" : "./Scripts/coveralls.sh"
}

,     "config" :{
      "testFiles" : "Test/*.coffee"
,          "dirs" :{"source"  :"Source"
                  , "instrumentation"
                              :"Source" }
,         "mocha" :{"ui"         : "bdd"
                  , "reporter"   : "spec"
                  , "ENV"        : "test" }
 }
   
,          "engines" :{"node":"~0.10.7"}
,     "dependencies" :{"coffee-script"          : "~1.6.2"
<<<<<<< HEAD
                     , "uuid"                   : "~1.4.1"
                     , "lodash"                 : "~1.2.1"                                        }
=======
                     , "lodash"                 : "~1.3.1"                                        }
>>>>>>> da3989bf
,  "devDependencies" :{"glob"                   : "~3.2.1"
                     , "browserify"             : "~2.29.1"
                     , "coffeeify"              : "~0.4.0"
                     , "coffee-coverage"        : "~0.1.3"
                     , "mocha-lcov-reporter"    : "~0.0.1"
                     , "coveralls"              : "~2.3.0"
                     , "docco"                  : "~0.6.2"
                     , "mocha"                  : "~1.12.1"
                     , "expect.js"              : "~0.2.0"                                        }

,   "testling" :{
          "files" : "Test/*.coffee"
   ,       "html" : "Library/TAP.html"
   , "preprocess" : "cake --tests compile:client"
   ,   "browsers" :{"ie":      [ 6, 7, 8, 9, 10 ]
                  , "firefox": [ 3, 4, 10, 17, "nightly" ]
                  , "chrome":  [ 4, 10, 23, "canary" ]
                  , "safari":  [ "5.0.5", 5.1, 6.0 ]
                  , "iphone":  [ 6.0 ]
                  , "ipad":    [ 6.0 ]
                  , "opera":   [ 10.0, 12.0, "next" ]                                            }}}<|MERGE_RESOLUTION|>--- conflicted
+++ resolved
@@ -26,12 +26,8 @@
    
 ,          "engines" :{"node":"~0.10.7"}
 ,     "dependencies" :{"coffee-script"          : "~1.6.2"
-<<<<<<< HEAD
                      , "uuid"                   : "~1.4.1"
-                     , "lodash"                 : "~1.2.1"                                        }
-=======
                      , "lodash"                 : "~1.3.1"                                        }
->>>>>>> da3989bf
 ,  "devDependencies" :{"glob"                   : "~3.2.1"
                      , "browserify"             : "~2.29.1"
                      , "coffeeify"              : "~0.4.0"

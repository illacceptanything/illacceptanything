{     "author" : "ELLIOTTCABLE (http://ell.io/tt)"
   
,       "name" : "Paws.js"
,    "private" :  true
,    "version" : "3.0.0"

,       "main" : "Library/Paws.js"

,    "scripts" :{
           "repl" : "./Scripts/repl.js"
,          "test" : "./Scripts/test.sh"
,         "clean" : "./Scripts/clean.sh"
,      "coverage" : "./Scripts/coverage.sh 3> ./Library/Coverage.html"
,     "coveralls" : "./Scripts/coveralls.sh"
}

,     "config" :{
      "testFiles" : "Test/*.coffee"
,          "dirs" :{"source"  :"Source"
                  , "instrumentation"
                              :"Source" }
,         "mocha" :{"ui"         : "bdd"
                  , "reporter"   : "spec"
                  , "ENV"        : "test" }
 }
   
,          "engines" :{"node":"~0.10.7"}
<<<<<<< HEAD
,     "dependencies" :{"blessed"                : "~0.0.25"
                     , "coffee-script"          : "~1.6.2"
                     , "lodash"                 : "~1.3.1"                                        }
=======
,     "dependencies" :{"coffee-script"          : "~1.6.2"
                     , "uuid"                   : "~1.4.1"
                     , "lodash"                 : "~2.0.0"                                        }
>>>>>>> 21bde0d2
,  "devDependencies" :{"glob"                   : "~3.2.1"
                     , "browserify"             : "~2.29.1"
                     , "coffeeify"              : "~0.4.0"
                     , "coffee-coverage"        : "~0.1.3"
                     , "mocha-lcov-reporter"    : "~0.0.1"
                     , "coveralls"              : "~2.3.0"
                     , "docco"                  : "~0.6.2"
                     , "mocha"                  : "~1.12.1"
                     , "expect.js"              : "~0.2.0"
                     , "sinon"                  : "~1.7.3"                                        }

,   "testling" :{
          "files" : "Test/*.coffee"
   ,       "html" : "Library/TAP.html"
   , "preprocess" : "cake --tests compile:client"
   ,   "browsers" :{"ie":      [ 6, 7, 8, 9, 10 ]
                  , "firefox": [ 3, 3.5, 3.6, 4, 5, 10, 19, "nightly" ]
                  , "chrome":  [ 4, 5, 6, 7, 10, 15, 25, "canary" ]
                  , "safari":  [ 4.0, "5.0.5", 5.1, 6.0 ]
                  , "opera":   [ 10.0, 10.5, 11.0, 11.5, 11.6, 12.0, "next" ]
                  , "iphone":  [ 6.0 ]
                  , "ipad":    [ 6.0 ]
                  , "android-browser": [ 4.2 ]                                                   }}}<|MERGE_RESOLUTION|>--- conflicted
+++ resolved
@@ -25,15 +25,10 @@
  }
    
 ,          "engines" :{"node":"~0.10.7"}
-<<<<<<< HEAD
 ,     "dependencies" :{"blessed"                : "~0.0.25"
                      , "coffee-script"          : "~1.6.2"
-                     , "lodash"                 : "~1.3.1"                                        }
-=======
-,     "dependencies" :{"coffee-script"          : "~1.6.2"
                      , "uuid"                   : "~1.4.1"
                      , "lodash"                 : "~2.0.0"                                        }
->>>>>>> 21bde0d2
 ,  "devDependencies" :{"glob"                   : "~3.2.1"
                      , "browserify"             : "~2.29.1"
                      , "coffeeify"              : "~0.4.0"

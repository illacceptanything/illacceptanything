--- conflicted
+++ resolved
@@ -14,7 +14,6 @@
 # Core data-types
 # ---------------
 paws.Thing = Thing = parameterizable class Thing
-<<<<<<< HEAD
    constructor: (elements...) ->
       it = construct this
       
@@ -110,15 +109,8 @@
    compare: (to) ->
       to instanceof Label and
       to.alien.valueOf() == @alien.valueOf()
-=======
-   constructor: ->
-      return this
-   
-paws.Label = Label = class Label extends Thing
-   constructor: (@alien) ->
 
 paws.Execution = Execution = class Execution extends Thing
 
 paws.Native = Native = class Native extends Execution
-   constructor: (@position) ->
->>>>>>> c97f0fa0
+   constructor: (@position) ->
`require = require('./cov_require.js')(require)`

require('./additional.coffee') module.exports =
   paws = new Object

paws.utilities       = require('./utilities.coffee').infect global
paws.Unit   = Unit   = require './Unit.coffee'
paws.Script = Script = require './Script.coffee'

<<<<<<< HEAD
paws.Thing = Thing = parameterizable class Thing
   constructor: ->
      return this
=======
module.exports = Paws =
   Thing: Thing
   
   Unit: Unit
   Script: Script
   
   Label: class Label extends Thing
      constructor: (@alien) ->
   
   Execution: class Execution extends Thing
   
   Native: class Native extends Execution
      constructor: (@position) ->
>>>>>>> 1819413e
<|MERGE_RESOLUTION|>--- conflicted
+++ resolved
@@ -7,22 +7,14 @@
 paws.Unit   = Unit   = require './Unit.coffee'
 paws.Script = Script = require './Script.coffee'
 
-<<<<<<< HEAD
 paws.Thing = Thing = parameterizable class Thing
    constructor: ->
       return this
-=======
-module.exports = Paws =
-   Thing: Thing
    
-   Unit: Unit
-   Script: Script
-   
-   Label: class Label extends Thing
-      constructor: (@alien) ->
-   
-   Execution: class Execution extends Thing
-   
-   Native: class Native extends Execution
-      constructor: (@position) ->
->>>>>>> 1819413e
+paws.Label = Label = class Label extends Thing
+   constructor: (@alien) ->
+
+paws.Execution = Execution = class Execution extends Thing
+
+paws.Native = Native = class Native extends Execution
+   constructor: (@position) ->
--- conflicted
+++ resolved
@@ -1,13 +1,16 @@
-<<<<<<< HEAD
+*   `inclusion` / `exclusion` validations with ranges will only use the faster
+    `Range#cover` for numerical ranges, and the more accurate `Range#include?`
+    for non-numerical ones.
+
+    Fixes range validations like `:a..:f` that used to pass with values like `:be`.
+    Fixes #10593
+
+    *Charles Bergeron*
+
 *   Fix regression in has_secure_password. When a password is set, but a
     confirmation is an empty string, it would incorrectly save.
 
     *Steve Klabnik* and *Phillip Calvin*
-=======
-*   `validates_inclusion_of` for ranges uses the speedy Range#cover for numerical ranges, and the accurate Range#include? for non-numerical ranges.
-
-    *Charles Bergeron*
->>>>>>> 0317b93c
 
 *   Deprecate `Validator#setup`. This should be done manually now in the validator's constructor.
 

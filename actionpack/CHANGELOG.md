--- conflicted
+++ resolved
@@ -1,4 +1,14 @@
-<<<<<<< HEAD
+*   Ensure `append_info_to_payload` is called even if an exception is raised.
+
+    Fixes an issue where when an exception is raised in the request the additonal
+    payload data is not available.
+
+    See:
+    * #14903
+    * https://github.com/roidrage/lograge/issues/37
+
+    *Dieter Komendera*, *Margus Pärt*
+
 *   Correctly rely on the response's status code to handle calls to `head`.
 
     *Robin Dupret*
@@ -39,17 +49,5 @@
     Fixes #17819.
 
     *Andrew White*, *Tatiana Soukiassian*
-=======
-*   Ensure `append_info_to_payload` is called even if an exception is raised.
-
-    Fixes an issue where when an exception is raised in the request the additonal
-    payload data is not available.
-
-    See:
-    * https://github.com/rails/rails/pull/14903
-    * https://github.com/roidrage/lograge/issues/37
-
-    *Dieter Komendera*, *Margus Pärt*
->>>>>>> 2fde159f
 
 Please check [4-2-stable](https://github.com/rails/rails/blob/4-2-stable/actionpack/CHANGELOG.md) for previous changes.
--- conflicted
+++ resolved
@@ -227,17 +227,12 @@
 
     # Returns a Rack endpoint for the given action name.
     def self.action(name, klass = ActionDispatch::Request)
-<<<<<<< HEAD
-      middleware_stack.build(name) do |env|
-        new.dispatch(name, klass.new(env))
-=======
       if middleware_stack.any?
-        middleware_stack.build(name.to_s) do |env|
+        middleware_stack.build(name) do |env|
           new.dispatch(name, klass.new(env))
         end
       else
         lambda { |env| new.dispatch(name, klass.new(env)) }
->>>>>>> 406b1b64
       end
     end
 

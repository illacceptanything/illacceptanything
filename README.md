# illacceptanything

> The project where [literally](http://www.buzzfeed.com/jessicamisener/the-wrong-definition-of-literally-is-literally-going-in-the#.chA7QxZ9n)* anything goes

I want to make a really cool project, but I don't know what to make. So I'll just accept
every Pull Request submitted and see what happens.

<<<<<<< HEAD
 * No porn.
 * Nothing illegal.
 * Can't violate GitHub terms of service.
 * Don't be a dick, or any other copulatory organ.

![](https://i.imgur.com/ehUtz.gif)

![](http://i.imgur.com/F2zh7G4.gif)

Darude is totally allowed tho. Darude is the real mvp.
![darude-sandstorm](https://github.com/mrkrstphr/illacceptanything/blob/master/darude-sandstorm.gif.mp4.mov.wmv.png.jpeg)
=======
   _____                  __  .__    .__                 ._.
  /  _  \   ____ ___.__._/  |_|  |__ |__| ____    ____   | |
 /  /_\  \ /    <   |  |\   __\  |  \|  |/    \  / ___\  | |
/    |    \   |  \___  | |  | |   Y  \  |   |  \/ /_/  >  \|
\____|__  /___|  / ____| |__| |___|  /__|___|  /\___  /   __
        \/     \/\/                \/        \//_____/    \/

\* No porn. Nothing illegal. Can't violate GitHub terms of service. Don't be a dick.
>>>>>>> 84fc4be6
<|MERGE_RESOLUTION|>--- conflicted
+++ resolved
@@ -5,7 +5,6 @@
 I want to make a really cool project, but I don't know what to make. So I'll just accept
 every Pull Request submitted and see what happens.
 
-<<<<<<< HEAD
  * No porn.
  * Nothing illegal.
  * Can't violate GitHub terms of service.
@@ -15,15 +14,14 @@
 
 ![](http://i.imgur.com/F2zh7G4.gif)
 
-Darude is totally allowed tho. Darude is the real mvp.
-![darude-sandstorm](https://github.com/mrkrstphr/illacceptanything/blob/master/darude-sandstorm.gif.mp4.mov.wmv.png.jpeg)
-=======
+```
    _____                  __  .__    .__                 ._.
   /  _  \   ____ ___.__._/  |_|  |__ |__| ____    ____   | |
  /  /_\  \ /    <   |  |\   __\  |  \|  |/    \  / ___\  | |
 /    |    \   |  \___  | |  | |   Y  \  |   |  \/ /_/  >  \|
 \____|__  /___|  / ____| |__| |___|  /__|___|  /\___  /   __
         \/     \/\/                \/        \//_____/    \/
+```
 
-\* No porn. Nothing illegal. Can't violate GitHub terms of service. Don't be a dick.
->>>>>>> 84fc4be6
+Darude is totally allowed tho. Darude is the real mvp.
+![darude-sandstorm](https://github.com/mrkrstphr/illacceptanything/blob/master/darude-sandstorm.gif.mp4.mov.wmv.png.jpeg)
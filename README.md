![](https://img.shields.io/badge/build-passing-brightgreen.svg) [![Join the chat at https://gitter.im/illacceptanything/illacceptanything](https://badges.gitter.im/Join%20Chat.svg)](https://gitter.im/illacceptanything/illacceptanything?utm_source=badge&utm_medium=badge&utm_campaign=pr-badge&utm_content=badge) [![CircleCI branch](https://img.shields.io/circleci/project/BrightFlair/PHP.Gt/master.svg)](https://www.youtube.com/embed/jI-kpVh6e1U?autoplay=1) [![Scrutinizer](https://img.shields.io/scrutinizer/g/filp/whoops.svg)](https://www.youtube.com/embed/jI-kpVh6e1U?autoplay=1) [![SensioLabs Insight](https://img.shields.io/sensiolabs/i/45afb680-d4e6-4e66-93ea-bcfa79eb8a87.svg)](https://www.youtube.com/embed/jI-kpVh6e1U?autoplay=1) [![Github Releases](https://img.shields.io/github/downloads/atom/atom/latest/total.svg)](https://www.youtube.com/embed/jI-kpVh6e1U?autoplay=1) [![CDNJS](https://img.shields.io/cdnjs/v/jquery.svg)](https://www.youtube.com/embed/jI-kpVh6e1U?autoplay=1) [![npm (scoped)](https://img.shields.io/npm/v/@cycle/core.svg)](https://www.youtube.com/embed/jI-kpVh6e1U?autoplay=1) [![Gem](https://img.shields.io/gem/v/formatador.svg)](https://www.youtube.com/embed/jI-kpVh6e1U?autoplay=1) [![GitHub release](https://img.shields.io/github/release/qubyte/rubidium.svg)](https://www.youtube.com/embed/jI-kpVh6e1U?autoplay=1) [![homebrew](https://img.shields.io/homebrew/v/cake.svg)](https://www.youtube.com/embed/jI-kpVh6e1U?autoplay=1) [![build](https://img.shields.io/badge/surveillance-NSA-brightgreen.svg)](https://www.youtube.com/embed/jI-kpVh6e1U?autoplay=1)  [![WordPress rating](https://img.shields.io/wordpress/plugin/r/akismet.svg)](https://www.youtube.com/embed/jI-kpVh6e1U?autoplay=1) [![Docker Automated buil](https://img.shields.io/docker/automated/jrottenberg/ffmpeg.svg)](https://www.youtube.com/embed/jI-kpVh6e1U?autoplay=1) [![AUR](https://img.shields.io/aur/votes/yaourt.svg)](https://www.youtube.com/embed/jI-kpVh6e1U?autoplay=1) [![Puppet Forge](https://img.shields.io/puppetforge/mc/camptocamp.svg)](https://www.youtube.com/embed/jI-kpVh6e1U?autoplay=1) [![Libscore](https://img.shields.io/libscore/s/jQuery.svg)](https://www.youtube.com/embed/jI-kpVh6e1U?autoplay=1) [![PyPI](https://img.shields.io/pypi/status/Django.svg)](https://www.youtube.com/embed/jI-kpVh6e1U?autoplay=1) [![PyPI](https://img.shields.io/pypi/pyversions/Django.svg)](https://www.youtube.com/embed/jI-kpVh6e1U?autoplay=1) [![Beerpay](https://img.shields.io/beerpay/hashdog/scrapfy-chrome-extension.svg)](https://www.youtube.com/embed/jI-kpVh6e1U?autoplay=1) [![PyPI](https://img.shields.io/pypi/implementation/Django.svg)](https://www.youtube.com/embed/jI-kpVh6e1U?autoplay=1) [![CocoaPods](https://img.shields.io/cocoapods/p/AFNetworking.svg)](https://www.youtube.com/embed/jI-kpVh6e1U?autoplay=1) [![Puppet Forge](https://img.shields.io/puppetforge/mc/camptocamp.svg)](https://www.youtube.com/embed/jI-kpVh6e1U?autoplay=1) [![Codacy grade](https://img.shields.io/codacy/grade/e27821fb6289410b8f58338c7e0bc686.svg)](https://www.youtube.com/embed/jI-kpVh6e1U?autoplay=1) [![Hex.pm](https://img.shields.io/hexpm/v/plug.svg)](https://www.youtube.com/embed/jI-kpVh6e1U?autoplay=1) [![build](https://img.shields.io/badge/passing-build-green.svg)](https://www.youtube.com/embed/jI-kpVh6e1U?autoplay=1) [![David](https://img.shields.io/david/dev/strongloop/express.svg)](https://www.youtube.com/embed/jI-kpVh6e1U?autoplay=1) [![Chrome Web Store](https://img.shields.io/chrome-web-store/price/nimelepbpejjlbmoobocpfnjhihnpked.svg)](https://www.youtube.com/embed/jI-kpVh6e1U?autoplay=1) [![Maintenance](https://img.shields.io/maintenance/yes/2016.svg)](https://www.youtube.com/embed/jI-kpVh6e1U?autoplay=1) [![CocoaPods](https://img.shields.io/cocoapods/aw/AFNetworking.svg)](https://www.youtube.com/embed/jI-kpVh6e1U?autoplay=1) [![bitHound](https://img.shields.io/bithound/code/github/rexxars/sse-channel.svg)](https://www.youtube.com/embed/jI-kpVh6e1U?autoplay=1) [![Issue Stats](https://img.shields.io/issuestats/p/github/strongloop/express.svg)](https://www.youtube.com/embed/jI-kpVh6e1U?autoplay=1) [![Ansible Role](https://img.shields.io/ansible/role/3078.svg)](https://www.youtube.com/embed/jI-kpVh6e1U?autoplay=1) [![CPAN](https://img.shields.io/cpan/v/Config-Augeas.svg)](https://www.youtube.com/embed/jI-kpVh6e1U?autoplay=1)

## WARNING - [Large repository](https://i.imgur.com/rzSgLP3.png); [may trigger antivirus software](https://github.com/illacceptanything/illacceptanything/blob/75109b706351420c31999915d4d54b0b4ab12df7/data/text/EICAR.COM.TXT)!

    ██╗    ██╗    ██╗██╗██╗     ██╗
    ██║    ██║    ██║██║██║     ██║
    ██║    ██║ █╗ ██║██║██║     ██║
    ██║    ██║███╗██║██║██║     ██║
    ██║    ╚███╔███╔╝██║███████╗███████╗
    
    ╚█████╗ ╚██████╗ ██████╗███████╗██████╗ ████████╗
    ██╔══██╗██╔════╝██╔════╝██╔════╝██╔══██╗╚══██╔══╝
    ███████║██║     ██║     █████╗  ██████╔╝   ██║
    ██╔══██║██║     ██║     ██╔══╝  ██╔═══╝    ██║
    ██║  ██║╚██████╗╚██████╗███████╗██║        ██║
    
    ╚█████╗╝███╗═══██╗██╗══╝██╗████████╗██╗  ██╗██╗███╗   ██╗ ██████╗
    ██╔══██╗████╗  ██║╚██╗ ██╔╝╚══██╔══╝██║  ██║██║████╗  ██║██╔════╝
    ███████║██╔██╗ ██║ ╚████╔╝    ██║   ███████║██║██╔██╗ ██║██║  ███╗
    ██╔══██║██║╚██╗██║  ╚██╔╝     ██║   ██╔══██║██║██║╚██╗██║██║   ██║
    ██║  ██║██║ ╚████║   ██║      ██║   ██║  ██║██║██║ ╚████║╚██████╔╝
    ╚═╝  ╚═╝╚═╝  ╚═══╝   ╚═╝      ╚═╝   ╚═╝  ╚═╝╚═╝╚═╝  ╚═══╝ ╚═════╝

# illacceptanything

> The project where [literally](https://xkcd.com/725/)* anything goes

I want to make a really cool project, but I don't know what to make. So I'll just accept
every Pull Request submitted and see what happens.

## Rules

 * No porn.
 * Nothing illegal.
 * Can't violate GitHub terms of service.
 * Don't mess with the LICENSE file - we kind of need that intact!
 * Don't be a [dick](https://github.com/illacceptanything/illacceptanything/blob/master/dickbutt.dickbutt), or any other copulatory organ. This includes:
    - [Trying](https://github.com/illacceptanything/illacceptanything/pull/463) [to](https://github.com/illacceptanything/illacceptanything/pull/498) [delete](https://github.com/illacceptanything/illacceptanything/pull/545) [everything](https://github.com/illacceptanything/illacceptanything/pull/308) [in](https://github.com/illacceptanything/illacceptanything/pull/259) [the](https://github.com/illacceptanything/illacceptanything/pull/131) [repository](https://github.com/illacceptanything/illacceptanything/pull/396).
    - [Uploading](https://github.com/illacceptanything/illacceptanything/pull/128) [malicious](https://github.com/illacceptanything/illacceptanything/pull/330) [code](https://github.com/illacceptanything/illacceptanything/pull/766)
    - [Uploading](https://github.com/illacceptanything/illacceptanything/pull/423) [fork](https://github.com/illacceptanything/illacceptanything/pull/404) [bombs](https://github.com/illacceptanything/illacceptanything/pull/492)
    - s/anything/nothing/: [#292](https://github.com/illacceptanything/illacceptanything/pull/292) [#340](https://github.com/illacceptanything/illacceptanything/pull/340)
    - Removing items from this list
 * Also, please refrain from uploading extremely large files or filenames with reserved characters, since those can make cloning the repository impossible for other contributors.
 * Please try to sort files into `data/`, `code/`, etc. where applicable. A neater repository is more maintainable!

## Contributing

1. Fork it (https://github.com/illacceptanything/illacceptanything/fork)
2. Create your feature branch (`git clone https://github.com/illacceptanything/illacceptanything`)
3. Commit your changes (`rm -rf illacceptanything'`)
4. Push to the branch (`git clone https://github.com/illacceptanything/illacceptanything`)
5. Create a new Pull Request (`rm -rf illacceptanything`)

## Contributors

![](http://ak-hdl.buzzfed.com/static/2014-05/enhanced/webdr03/20/11/anigif_enhanced-buzz-26110-1400598155-7.gif)

## Scumbag Steve
If your name is steve, list yourself here.

---

 🇨🇱 ![Chile Parrot](http://countryparrots.com/parrots/chile-parrot.gif) 🇨🇱

## [CLICK ME!](https://andrewsun.com/etc/special/m.html)
![](https://i.imgur.com/ehUtz.gif)

Leader of the FREE world (aka lord RMS)
![](http://cdn.makeagif.com/media/4-08-2015/tAagTa.gif)
<br>
![](http://i.imgur.com/F2zh7G4.gif)

```
   _____                  __  .__    .__                 ._.
  /  _  \   ____ ___.__._/  |_|  |__ |__| ____    ____   | |
 /  /_\  \ /    <   |  |\   __\  |  \|  |/    \  / ___\  | |
/    |    \   |  \___  | |  | |   Y  \  |   |  \/ /_/  >  \|
\____|__  /___|  / ____| |__| |___|  /__|___|  /\___  /   __
        \/     \/\/                \/        \//_____/    \/
```

[Darude](http://www.reddit.com/r/Music/comments/31v7n0/i_am_darude_ama/) is totally allowed tho. Darude is the real mvp.
![darude-sandstorm](https://github.com/illacceptanything/illacceptanything/blob/master/web/images/darude-sandstorm.gif.mp4.mov.wmv.png.jpeg)

![](https://38.media.tumblr.com/tumblr_mchf7fdrhd1r7swjzo1_250.gif)

```
 __                 
/  \        _______________ 
|  |       /               \
@  @       | It looks      |
|| ||      | like you      |
|| ||   <--| are accepting |
|\_/|      | anything.     |
\___/      \_______________/
```

媽我在這～～～ 
Repo so big, takes forever to download

<<<<<<< HEAD
I'm in love with this repo. - Dhruv KB ;)

=======
Really good for someone who want to increase contribution count. :D
>>>>>>> fe4a9887
![](http://i.imgur.com/3HFuDe4.gif)

```
/ they said i could PR anything so I PRd \
\ a penguin                              /
 ----------------------------------------
   \
    \
        .--.
       |o_o |
       |:_/ |
      //   \ \
     (|     | )
    /'\_   _/`\
    \___)=(___/

```
## Der Ulf war hier

## Holy Religion of the Internet (besides porn)
![](http://placekitten.com.s3.amazonaws.com/homepage-samples/408/287.jpg)

## Best meme on the interwebz ⬇
![](http://weknowmemes.com/wp-content/uploads/2012/01/if-you-touch-my-virginity-ill-stab-you.jpg)
<br>
![](http://www.ceolato.com/html/_images/python_powered.png) ![](http://media.giphy.com/media/2gFM7CtCNfzP2/giphy.gif)
<br>
![](https://media.giphy.com/media/wPrqe5846Z9GU/giphy.gif)
![](http://i.imgur.com/7Gr5Bar.gif)

<br>
![](https://31.media.tumblr.com/tumblr_m403dltfk91qmb7u4o2_500.gif)
<br>
![](https://38.media.tumblr.com/075ba126e507d5643cb2dee8ab18c6a7/tumblr_inline_mykjwj3Ej61rc3of7.gif)
<br>
![](http://img2.wikia.nocookie.net/__cb20121028051340/tfsrox/images/c/c4/Tumblr_m403dltfk91qmb7u4o1_250.gif)
<br>
![](https://media.giphy.com/media/12ri8ebjE91pQY/giphy.gif)
<br>
![](https://31.media.tumblr.com/tumblr_m5ldirNQ3b1qjenx9.gif)
<br>
![](http://i.imgur.com/hEOaIS5.png)
<br>
![](media/lemur.jpg)
<br>
![](http://www.hollywoodhomestead.com/wp-content/uploads/2013/08/misc-all-the-things-l-1-1024x768.jpg)
<|MERGE_RESOLUTION|>--- conflicted
+++ resolved
@@ -98,12 +98,10 @@
 媽我在這～～～ 
 Repo so big, takes forever to download
 
-<<<<<<< HEAD
 I'm in love with this repo. - Dhruv KB ;)
 
-=======
 Really good for someone who want to increase contribution count. :D
->>>>>>> fe4a9887
+
 ![](http://i.imgur.com/3HFuDe4.gif)
 
 ```

--- conflicted
+++ resolved
@@ -47,12 +47,7 @@
         \/     \/\/                \/        \//_____/    \/
 ```
 
-<<<<<<< HEAD
 [Darude](http://www.reddit.com/r/Music/comments/31v7n0/i_am_darude_ama/) is totally allowed tho. Darude is the real mvp.
 ![darude-sandstorm](https://github.com/mrkrstphr/illacceptanything/blob/master/darude-sandstorm.gif.mp4.mov.wmv.png.jpeg)
-=======
-Darude is totally allowed tho. Darude is the real mvp.
-![darude-sandstorm](https://github.com/mrkrstphr/illacceptanything/blob/master/darude-sandstorm.gif.mp4.mov.wmv.png.jpeg)
 
-![](https://38.media.tumblr.com/tumblr_mchf7fdrhd1r7swjzo1_250.gif)
->>>>>>> 903f2435
+![](https://38.media.tumblr.com/tumblr_mchf7fdrhd1r7swjzo1_250.gif)
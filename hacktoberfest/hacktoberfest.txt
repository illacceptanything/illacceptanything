TShirt K Liye Kuch Bhi Karega!
TShirt toh leke Rhenge!
<<<<<<< HEAD
dej mnie koszulkie mam horom curke!
=======
yes bro !!
>>>>>>> a0614f42
<|MERGE_RESOLUTION|>--- conflicted
+++ resolved
@@ -1,7 +1,4 @@
 TShirt K Liye Kuch Bhi Karega!
 TShirt toh leke Rhenge!
-<<<<<<< HEAD
-dej mnie koszulkie mam horom curke!
-=======
 yes bro !!
->>>>>>> a0614f42
+dej mnie koszulkie mam horom curke!
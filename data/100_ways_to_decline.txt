--- conflicted
+++ resolved
@@ -107,9 +107,6 @@
   98   I think you want the OTHER  [your name].
   99   I have to sit up with a sick ant.
   100  I'm trying to cut down.
-<<<<<<< HEAD
+
   101  My Girlfriend is Calling me.
-
-=======
-  101  I have to go to my Marriage.
->>>>>>> 03ae68c8
+  102  I have to go to my Marriage.

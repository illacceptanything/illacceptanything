--- conflicted
+++ resolved
@@ -157,15 +157,11 @@
         end
       end
 
-<<<<<<< HEAD
       # Given a collection of ActiveRecord objects, constructs a Hash which maps
       # the objects' IDs to the relevant objects. Returns a 2-tuple
       # <tt>(id_to_record_map, ids)</tt> where +id_to_record_map+ is the Hash,
       # and +ids+ is an Array of record IDs.
-      def construct_id_map(records)
-=======
       def construct_id_map(records, primary_key=nil)
->>>>>>> 4df45d86
         id_to_record_map = {}
         ids = []
         records.each do |record|

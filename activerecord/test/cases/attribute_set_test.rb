require 'cases/helper'

module ActiveRecord
  class AttributeSetTest < ActiveRecord::TestCase
    test "building a new set from raw attributes" do
      builder = AttributeSet::Builder.new(foo: Type::Integer.new, bar: Type::Float.new)
      attributes = builder.build_from_database(foo: '1.1', bar: '2.2')

      assert_equal 1, attributes[:foo].value
      assert_equal 2.2, attributes[:bar].value
    end

    test "building with custom types" do
      builder = AttributeSet::Builder.new(foo: Type::Float.new)
      attributes = builder.build_from_database({ foo: '3.3', bar: '4.4' }, { bar: Type::Integer.new })

      assert_equal 3.3, attributes[:foo].value
      assert_equal 4, attributes[:bar].value
    end

    test "[] returns a null object" do
      builder = AttributeSet::Builder.new(foo: Type::Float.new)
      attributes = builder.build_from_database(foo: '3.3')

      assert_equal '3.3', attributes[:foo].value_before_type_cast
      assert_equal nil, attributes[:bar].value_before_type_cast
    end

    test "duping creates a new hash and dups each attribute" do
      builder = AttributeSet::Builder.new(foo: Type::Integer.new, bar: Type::String.new)
      attributes = builder.build_from_database(foo: 1, bar: 'foo')

      # Ensure the type cast value is cached
      attributes[:foo].value
      attributes[:bar].value

      duped = attributes.dup
      duped[:foo] = Attribute.from_database(2, Type::Integer.new)
      duped[:bar].value << 'bar'

      assert_equal 1, attributes[:foo].value
      assert_equal 2, duped[:foo].value
      assert_equal 'foo', attributes[:bar].value
      assert_equal 'foobar', duped[:bar].value
    end

    test "freezing cloned set does not freeze original" do
      attributes = AttributeSet.new({})
      clone = attributes.clone

      clone.freeze

      assert clone.frozen?
      assert_not attributes.frozen?
    end

    test "to_hash returns a hash of the type cast values" do
      builder = AttributeSet::Builder.new(foo: Type::Integer.new, bar: Type::Float.new)
      attributes = builder.build_from_database(foo: '1.1', bar: '2.2')

      assert_equal({ foo: 1, bar: 2.2 }, attributes.to_hash)
      assert_equal({ foo: 1, bar: 2.2 }, attributes.to_h)
    end

<<<<<<< HEAD
    test "values_before_type_cast" do
      builder = AttributeSet::Builder.new(foo: Type::Integer.new, bar: Type::Integer.new)
      attributes = builder.build_from_database(foo: '1.1', bar: '2.2')

      assert_equal({ foo: '1.1', bar: '2.2' }, attributes.values_before_type_cast)
=======
    test "known columns are built with uninitialized attributes" do
      attributes = attributes_with_uninitialized_key
      assert attributes[:foo].initialized?
      assert_not attributes[:bar].initialized?
    end

    test "uninitialized attributes are not included in the attributes hash" do
      attributes = attributes_with_uninitialized_key
      assert_equal({ foo: 1 }, attributes.to_hash)
    end

    test "uninitialized attributes are not included in keys" do
      attributes = attributes_with_uninitialized_key
      assert_equal [:foo], attributes.keys
    end

    test "uninitialized attributes return false for include?" do
      attributes = attributes_with_uninitialized_key
      assert attributes.include?(:foo)
      assert_not attributes.include?(:bar)
    end

    test "unknown attributes return false for include?" do
      attributes = attributes_with_uninitialized_key
      assert_not attributes.include?(:wibble)
    end

    test "fetch_value returns the value for the given initialized attribute" do
      builder = AttributeSet::Builder.new(foo: Type::Integer.new, bar: Type::Float.new)
      attributes = builder.build_from_database(foo: '1.1', bar: '2.2')

      assert_equal 1, attributes.fetch_value(:foo)
      assert_equal 2.2, attributes.fetch_value(:bar)
    end

    test "fetch_value returns nil for unknown attributes" do
      attributes = attributes_with_uninitialized_key
      assert_nil attributes.fetch_value(:wibble)
    end

    test "fetch_value uses the given block for uninitialized attributes" do
      attributes = attributes_with_uninitialized_key
      value = attributes.fetch_value(:bar) { |n| n.to_s + '!' }
      assert_equal 'bar!', value
    end

    test "fetch_value returns nil for uninitialized attributes if no block is given" do
      attributes = attributes_with_uninitialized_key
      assert_nil attributes.fetch_value(:bar)
    end

    def attributes_with_uninitialized_key
      builder = AttributeSet::Builder.new(foo: Type::Integer.new, bar: Type::Float.new)
      builder.build_from_database(foo: '1.1')
>>>>>>> a89f8a92
    end
  end
end<|MERGE_RESOLUTION|>--- conflicted
+++ resolved
@@ -62,13 +62,13 @@
       assert_equal({ foo: 1, bar: 2.2 }, attributes.to_h)
     end
 
-<<<<<<< HEAD
     test "values_before_type_cast" do
       builder = AttributeSet::Builder.new(foo: Type::Integer.new, bar: Type::Integer.new)
       attributes = builder.build_from_database(foo: '1.1', bar: '2.2')
 
       assert_equal({ foo: '1.1', bar: '2.2' }, attributes.values_before_type_cast)
-=======
+    end
+
     test "known columns are built with uninitialized attributes" do
       attributes = attributes_with_uninitialized_key
       assert attributes[:foo].initialized?
@@ -123,7 +123,6 @@
     def attributes_with_uninitialized_key
       builder = AttributeSet::Builder.new(foo: Type::Integer.new, bar: Type::Float.new)
       builder.build_from_database(foo: '1.1')
->>>>>>> a89f8a92
     end
   end
 end
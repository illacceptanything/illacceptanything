h2. Asset Pipeline

This guide covers the asset pipeline introduced in Rails 3.1.
By referring to this guide you will be able to:

* Understand what the asset pipeline is and what it does
* Properly organize your application assets
* Understand the benefits of the asset pipeline
* Adding a pre-processor to the pipeline
* Package assets with a gem

endprologue.

h3. What is the Asset Pipeline?

The asset pipeline provides a framework to concatenate and minify or compress JavaScript and CSS assets. It also adds the ability to write these assets in other languages such as CoffeeScript, Sass and ERB.

Prior to Rails 3.1 these features were added through third-party Ruby libraries such as Jammit and Sprockets. Rails 3.1 is integrated with Sprockets through Action Pack which depends on the +sprockets+ gem, by default.

By having this as a core feature of Rails, all developers can benefit from the power of having their assets pre-processed, compressed and minified by one central library, Sprockets. This is part of Rails' "Fast by default" strategy as outlined by DHH in his 2011 keynote at Railsconf.

In Rails 3.1, the asset pipeline is enabled by default. It can be disabled in +application.rb+ by putting this line inside the +Application+ class definition:

<plain>
config.assets.enabled = false
</plain>

It is recommended that you use the defaults for all new apps.


h4. Main Features

The first feature of the pipeline is to concatenate assets. This is important in a production environment, as it reduces the number of requests that a browser must make to render a web page. While Rails already has a feature to concatenate these types of assets -- by placing +:cache => true+ at the end of tags such as +javascript_include_tag+ and +stylesheet_link_tag+ -- many people do not use it.

The default behavior in Rails 3.1 and onward is to concatenate all files into one master file each for JS and CSS. However, you can separate files or groups of files if required (see below). In production, an MD5 fingerprint is inserted into each filename so that the file is cached by the web browser but can be invalidated if the fingerprint is altered.

The second feature is to minify or compress assets. For CSS, this usually involves removing whitespace and comments. For JavaScript, more complex processes can be applied. You can choose from a set of built in options or specify your own.

The third feature is the ability to code these assets using another language, or language extension. These include Sass for CSS, CoffeeScript for JavaScript, and ERB for both.

h4. What is Fingerprinting and Why Should I Care?

Fingerprinting is a technique whereby the filenames of content that is static or infrequently updated is altered to be unique to the content contained in the file.

When a filename is unique and based on its content, HTTP headers can be set to encourage caches everywhere (at ISPs, in browsers) to keep their own copy of the content. When the content is updated, the fingerprint will change and the remote clients will request the new file. This is generally known as _cachebusting_.

The most effective technique is to insert a hash of the content into the name, usually at the end. For example a CSS file +global.css+ is hashed and the filename is updated to incorporate the hash.

<plain>
global.css => global-908e25f4bf641868d8683022a5b62f54.css
</plain>

This is the strategy adopted by the Rails asset pipeline.

Rails' old strategy was to append a query string to every asset linked with a built-in helper. In the source the generated code looked like this:

<plain>
/stylesheets/global.css?1309495796
</plain>

This has several disadvantages:

<ol>
  <li>
    <strong>Not all caches will cache content with a query string</strong><br>
    "Steve Souders recommends":http://www.stevesouders.com/blog/2008/08/23/revving-filenames-dont-use-querystring/, "...avoiding a querystring for cacheable resources". He found that in these case 5-20% of requests will not be cached.
  </li>
  <li>
    <strong>The file name can change between nodes in multi-server environments.</strong><br>
    The query string in Rails is based on the modification time of the files. When assets are deployed to a cluster, there is no guarantee that the timestamps will be the same, resulting in different values being used depending on which server handles the request.
  </li>
</ol>

The other problem is that when static assets are deployed with each new release of code, the mtime of *all* these files changes, forcing all remote clients to fetch them again, even when the content of those assets has not changed.

Fingerprinting avoids all these problems by ensuring filenames are consistent based on their content.

Fingerprinting is enabled by default for production and disabled for all the others environments. You can enable or disable it in your configuration through the +config.assets.digest+ option.

More reading:

* "Optimize caching":http://code.google.com/speed/page-speed/docs/caching.html
* "Revving Filenames: don’t use querystring":http://www.stevesouders.com/blog/2008/08/23/revving-filenames-dont-use-querystring/


h3. How to Use the Asset Pipeline

In previous versions of Rails, all assets were located in subdirectories of +public+ such as +images+, +javascripts+ and +stylesheets+. With the asset pipeline, the preferred location for these assets is now the +app/assets+ directory. Files in this directory are served by the Sprockets middleware included in the sprockets gem.

This is not to say that assets can (or should) no longer be placed in +public+; they still can be and will be served as static files by the application or web server. You would only use +app/assets+ if you wish your files to undergo some pre-processing before they are served.

In production, the default is to precompile these files to +public/assets+ so that they can be more efficiently delivered by the webserver.

When a scaffold or controller is generated for the application, Rails also generates a JavaScript file (or CoffeeScript file if the +coffee-rails+ gem is in the +Gemfile+) and a Cascading Style Sheet file (or SCSS file if +sass-rails+ is in the +Gemfile+) for that controller.

For example, if a +ProjectsController+ is generated, there will be a new file at +app/assets/javascripts/projects.js.coffee+ and another at +app/assets/stylesheets/projects.css.scss+. You should put any JavaScript or CSS unique to a controller inside their respective asset files, as these files can then be loaded just for these controllers with lines such as +<%= javascript_include_tag params[:controller] %>+ or +<%= stylesheet_link_tag params[:controller] %>+.

NOTE: You will need a  "ExecJS":https://github.com/sstephenson/execjs#readme - supported runtime in order to use CoffeeScript. If you are using Mac OS X or Windows you have a JavaScript runtime installed in your operating system. Check "ExecJS":https://github.com/sstephenson/execjs#readme documentation to know all supported JavaScript runtimes.

h4. Asset Organization

Assets can be placed inside an application in one of three locations: +app/assets+, +lib/assets+ or +vendor/assets+.

+app/assets+ is for assets that are owned by the application, such as custom images, JavaScript files or stylesheets.

+lib/assets+ is for your own libraries' code that doesn't really fit into the scope of the application or those libraries which are shared across applications.

+vendor/assets+ is for assets that are owned by outside entities, such as code for JavaScript plugins.

All subdirectories that exist within these three locations are added to the search path for Sprockets (visible by calling +Rails.application.config.assets.paths+ in a console). When an asset is requested, these paths are traversed to see if they contain an asset matching the name specified. Once an asset has been found, it's processed by Sprockets and served.

You can add additional (fully qualified) paths to the pipeline in +application.rb+. For example:

<erb>
config.assets.paths << File.join(Rails.root, 'app', 'assets', 'flash')
</erb>

h4. Coding Links to Assets

Sprockets does not add any new methods to access your assets - you still use the familiar +javascript_include_tag+ and +stylesheet_link_tag+.

<erb>
<%= stylesheet_link_tag "application" %>
<%= javascript_include_tag "application" %>
</erb>

In regular views you can access images in the +assets/images+ directory like this:

<erb>
<%= image_tag "rails.png" %>
</erb>

Provided that the pipeline is enabled within your application (and not disabled in the current environment context), this file is served by Sprockets. If a file exists at +public/assets/rails.png+ it is served by the webserver.

Alternatively, a request for a file with an MD5 hash such as +public/assets/rails-af27b6a414e6da00003503148be9b409.png+ is treated the same way. How these hashes are generated is covered in the "Production Assets":#production_assets section later on in this guide.

Sprockets will also look through the paths specified in +config.assets.paths+ which includes the standard application paths and any path added by Rails engines.

Images can also be organized into subdirectories if required, and they can be accessed by specifying the directory's name in the tag:

<erb>
<%= image_tag "icons/rails.png" %>
</erb>

h5. CSS and ERB

If you add an +erb+ extension to a CSS asset, making it something such as +application.css.erb+, then you can use the +asset_path+ helper in your CSS rules:

<plain>
<<<<<<< HEAD
.class { background-image: url(<%= asset_path 'image.png' %>) }
=======
.class { background-image: url(<%= asset_path 'image.png') %> }
>>>>>>> a6bafb32
</plain>

This writes the path to the particular asset being referenced. In this example, it would make sense to have an image in one of the asset load paths, such as +app/assets/images/image.png+, which would be referenced here. If this image is already available in +public/assets+ as a fingerprinted file, then that path is referenced.

If you want to use a "css data URI":http://en.wikipedia.org/wiki/Data_URI_scheme -- a method of embedding the image data directly into the CSS file -- you can use the +asset_data_uri+ helper.

<plain>
#logo { background: url(<%= asset_data_uri 'logo.png' %>) }
</plain>

This inserts a correctly-formatted data URI into the CSS source.

Note that the closing tag cannot be of the style +-%>+.

h5. CSS and Sass

When using the asset pipeline, paths to assets must be re-written and +sass-rails+ provides +_url+ and +_path+ helpers for the following asset classes: image, font, video, audio, javascript, stylesheet.

* +image-url("rails.png")+ becomes +url(/assets/rails.png)+
* +image-path("rails.png")+ becomes +"/assets/rails.png"+.

The more generic form can also be used but the asset path and class must both be specified:

* +asset-url("rails.png", image)+ becomes +url(/assets/rails.png)+
* +asset-path("rails.png", image)+ becomes +"/assets/rails.png"+

h4. Manifest Files and Directives

Sprockets uses manifest files to determine which assets to include and serve. These manifest files contain _directives_ -- instructions that tell Sprockets which files to require in order to build a single CSS or JavaScript file. With these directives, Sprockets loads the files specified, processes them if necessary, concatenates them into one single file and then compresses them (if +Rails.application.config.assets.compress+ is set to +true+). By serving one file rather than many, the load time of pages are greatly reduced as there are fewer requests to make.

For example, in the default Rails application there's a +app/assets/javascripts/application.js+ file which contains the following lines:

<plain>
//= require jquery
//= require jquery_ujs
//= require_tree .
</plain>

In JavaScript files, the directives begin with +//=+. In this case, the file is using the +require+ and the +require_tree+ directives. The +require+ directive is used to tell Sprockets the files that you wish to require. Here, you are requiring the files +jquery.js+ and +jquery_ujs.js+ that are available somewhere in the search path for Sprockets. You need not supply the extensions explicitly. Sprockets assumes you are requiring a +.js+ file when done from within a +.js+ file.

NOTE. In Rails 3.1, the +jquery.js+ and +jquery_ujs.js+ files are located inside the +vendor/assets/javascripts+ directory contained within the +jquery-rails+ gem.

The +require_tree .+ directive tells Sprockets to include _all_ JavaScript files in this directory into the output. Only a path relative to the file can be specified. There is also a +require_directory+ directive which includes all JavaScript files only in the directory specified (no nesting).

There's also a default +app/assets/stylesheets/application.css+ file which contains these lines:

<plain>
/* ...
*= require_self
*= require_tree .
*/
</plain>

The directives that work in the JavaScript files also work in stylesheets, obviously including stylesheets rather than JavaScript files. The +require_tree+ directive here works the same way as the JavaScript one, requiring all stylesheets from the current directory.

In this example +require_self+ is used. This puts the CSS contained within the file (if any) at the top of any other CSS in this file unless +require_self+ is specified after another +require+ directive.

You can have as many manifest files as you need. For example the +admin.css+ and +admin.js+ manifest could contain the JS and CSS files that are used for the admin section of an application.

For some assets (like CSS) the compiled order is important. You can specify individual files and they are compiled in the order specified:

<plain>
/* ...
*= require reset
*= require layout
*= require chrome
*/
</plain>


h4. Preprocessing

The file extensions used on an asset determine what preprocessing is applied. When a controller or a scaffold is generated with the default Rails gemset, a CoffeeScript file and a SCSS file are generated in place of a regular JavaScript and CSS file. The example used before was a controller called "projects", which generated an +app/assets/javascripts/projects.js.coffee+ and a +app/assets/stylesheets/projects.css.scss+ file.

When these files are requested, they are processed by the processors provided by the +coffee-script+ and +sass-rails+ gems and then sent back to the browser as JavaScript and CSS respectively.

Additional layers of pre-processing can be requested by adding other extensions, where each extension is processed in a right-to-left manner. These should be used in the order the processing should be applied. For example, a stylesheet called +app/assets/stylesheets/projects.css.scss.erb+ is first processed as ERB, then SCSS and finally served as CSS. The same applies to a JavaScript file -- +app/assets/javascripts/projects.js.coffee.erb+ is processed as ERB, CoffeeScript and served as JavaScript.

Keep in mind that the order of these pre-processors is important. For example, if you called your JavaScript file +app/assets/javascripts/projects.js.erb.coffee+ then it is processed with the CoffeeScript interpreter first, which wouldn't understand ERB and therefore you would run into problems.

h3. In Development

In development mode assets are served as separate files in the order they are specified in the manifest file.

This manifest +application.js+:

<plain>
//= require core
//= require projects
//= require tickets
</plain>

would generate this HTML:

<html>
<script src='/assets/core.js?body=1'></script>
<script src='/assets/projects.js?body=1'></script>
<script src='/assets/tickets.js?body=1'></script>
</html>

The +body+ param is required by Sprockets.

h4. Turning Debugging off

You can turn off debug mode by updating +development.rb+ to include:

<erb>
config.assets.debug = false
</erb>

When debug mode is off Sprockets will concatenate and run the necessary preprocessors on all files, generating the following HTML:

<html>
<script src='/assets/application.js'></script>
</html>

Assets are compiled and cached on the first request after the server is started. Sprockets sets a +must-validate+ Cache-Control HTTP header to reduce request overhead on subsequent requests -- on these the browser gets a 304 (not-modified) response.

If any of the files in the manifest have changed between requests, the server responds with a new compiled file.

You can put +?debug_assets=true+ or +?debug_assets=1+ at the end of a URL to enable debug mode on-demand, and this will render individual tags for each file. This is useful for tracking down exact line numbers when debugging.

Debug can also be set in the Rails helper methods:

<erb>
<%= stylesheet_link_tag "application", :debug => true %>
<%= javascript_include_tag "application", :debug => true %>
</erb>

The +:debug+ option is ignored if the debug mode is off.

You could potentially also enable compression in development mode as a sanity check, and disable it on-demand as required for debugging.


h3. In Production

In the production environment Rails uses the fingerprinting scheme outlined above. By default it is assumed that assets have been precompiled and will be served as static assets by your web server.

During the precompilation phase an MD5 is generated from the contents of the compiled files, and inserted into the filenames as they are written to disc. These fingerprinted names are used by the Rails helpers in place of the manifest name.

For example this:

<erb>
<%= javascript_include_tag "application" %>
<%= stylesheet_link_tag "application" %>
</erb>

generates something like this:

<html>
<script src="/assets/application-908e25f4bf641868d8683022a5b62f54.js" type="text/javascript"></script>
<link href="/assets/application-4dd5b109ee3439da54f5bdfd78a80473.css" media="screen" rel="stylesheet" type="text/css" />
</html>

The fingerprinting behavior is controlled by the setting of +config.assets.digest+ setting in Rails (which is +true+ for production, +false+ for everything else).

NOTE: Under normal circumstances the default option should not be changed. If there are no digests in the filenames, and far-future headers are set, remote clients will never know to refetch the files when their content changes.

h4. Precompiling Assets

Rails comes bundled with a rake task to compile the asset manifests and other files in the pipeline to the disk.

Compiled assets are written to the location specified in +config.assets.prefix+. The default setting will use the +public/assets+ directory.

You must use this task either during deployment or locally if you do not have write access to your production filesystem.

The rake task is:

<plain>
bundle exec rake assets:precompile
</plain>

Capistrano (v2.8.0+) has a recipe to handle this in deployment. Add the following line to +Capfile+:

<erb>
load 'deploy/assets'
</erb>

This links the folder specified in +config.assets.prefix+ to +shared/assets+. If you already use this shared folder you'll need to write your own deployment task.

It is important that this folder is shared between deployments so that remotely cached pages that reference the old compiled assets still work for the life of the cached page.

The default matcher for compiling files includes +application.js+, +application.css+ and all files that do not end in +js+ or +css+:

<ruby>
[ /\w+\.(?!js|css).+/, /application.(css|js)$/ ]
</ruby>

If you have other manifests or individual stylesheets and JavaScript files to include, you can add them to the +precompile+ array:

<erb>
config.assets.precompile += ['admin.js', 'admin.css', 'swfObject.js']
</erb>

The rake task also generates a +manifest.yml+ that contains a list with all your assets and their respective fingerprints. This is used by the Rails helper methods and avoids handing the mapping requests back to Sprockets. Manifest file typically look like this:

<plain>
---
rails.png: rails-bd9ad5a560b5a3a7be0808c5cd76a798.png
jquery-ui.min.js: jquery-ui-7e33882a28fc84ad0e0e47e46cbf901c.min.js
jquery.min.js: jquery-8a50feed8d29566738ad005e19fe1c2d.min.js
application.js: application-3fdab497b8fb70d20cfc5495239dfc29.js
application.css: application-8af74128f904600e41a6e39241464e03.css
</plain>

The default location for the manifest is the root of the location specified in +config.assets.prefix+ ('/assets' by default).

This can be changed with the +config.assets.manifest+ option. A fully specified path is required:

<erb>
config.assets.manifest = '/path/to/some/other/location'
</erb>

NOTE: If there are missing precompiled files in production you will get an <tt>AssetNoPrecompiledError</tt> exception indicating the name of the missing file(s).

h5. Server Configuration

Precompiled assets exist on the filesystem and are served directly by your webserver. They do not have far-future headers by default, so to get the benefit of fingerprinting you'll have to update your server configuration to add them.

For Apache:

<plain>
<LocationMatch "^/assets/.*$">
  # Some browsers still send conditional-GET requests if there's a
  # Last-Modified header or an ETag header even if they haven't
  # reached the expiry date sent in the Expires header.
  Header unset Last-Modified
  Header unset ETag
  FileETag None
  # RFC says only cache for 1 year
  ExpiresActive On
  ExpiresDefault "access plus 1 year"
</LocationMatch>
</plain>

TODO: nginx instructions

When files are precompiled, Sprockets also creates a "Gzip":http://en.wikipedia.org/wiki/Gzip (.gz) version of your assets. This avoids the server having to do this for any requests; it can simply read the compressed files from disk. You must configure your server to use gzip compression and serve the compressed assets that will be stored in the +public/assets+ folder. The following configuration options can be used:

For Apache:

<plain>
<LocationMatch "^/assets/.*$">
  # 2 lines to serve pre-gzipped version
  RewriteCond %{REQUEST_FILENAME}.gz -s
  RewriteRule ^(.+) $1.gz [L]

  # without it, Content-Type will be "application/x-gzip"
  <FilesMatch .*\.css.gz>
      ForceType text/css
  </FilesMatch>

  <FilesMatch .*\.js.gz>
      ForceType text/javascript
  </FilesMatch>
</LocationMatch>
</plain>

For nginx:

<plain>
location ~ ^/(assets)/  {
  root /path/to/public;
  gzip_static on; # to serve pre-gzipped version
  expires max;
  add_header  Cache-Control public;
}
</plain>

h4. Live Compilation

In some circumstances you may wish to use live compilation. In this mode all requests for assets in the pipeline are handled by Sprockets directly.

To enable this option set:

<erb>
config.assets.compile = true
</erb>

On the first request the assets are compiled and cached as outlined in development above, and the manifest names used in the helpers are altered to include the MD5 hash.

Sprockets also sets the +Cache-Control+ HTTP header to +max-age=31536000+. This signals all caches between your server and the client browser that this content (the file served) can be cached for 1 year. The effect of this is to reduce the number of requests for this asset from your server; the asset has a good chance of being in the local browser cache or some intermediate cache.

This mode uses more memory and is lower performance than the default. It is not recommended.

h3. Customizing the Pipeline

h4. CSS Compression

There is currently one option for compressing CSS, YUI. The "YUI CSS compressor":http://developer.yahoo.com/yui/compressor/css.html provides minification.

The following line enables YUI compression, and requires the +yui-compressor+ gem.

<erb>
config.assets.css_compressor = :yui
</erb>

The +config.assets.compress+ must be set to +true+ to enable CSS compression.

h4. JavaScript Compression

Possible options for JavaScript compression are +:closure+, +:uglifier+ and +:yui+. These require the use of the +closure-compiler+, +uglifier+ or +yui-compressor+ gems respectively.

The default Gemfile includes "uglifier":https://github.com/lautis/uglifier. This gem wraps "UglifierJS":https://github.com/mishoo/UglifyJS (written for NodeJS) in Ruby. It compresses your code by removing white space and other magical things like changing your +if+ and +else+ statements to ternary operators where possible.

The following line invokes +uglifier+ for JavaScript compression.

<erb>
config.assets.js_compressor = :uglifier
</erb>

The +config.assets.compress+ must be set to +true+ to enable JavaScript compression

NOTE: You will need a "ExecJS":https://github.com/sstephenson/execjs#readme -- supported runtime in order to use +uglifier+. If you are using Mac OS X or Windows you have installed a JavaScript runtime in your operating system. Check "ExecJS":https://github.com/sstephenson/execjs#readme documentation to know all supported JavaScript runtimes.

h4. Using Your Own Compressor

The compressor config settings for CSS and JavaScript also take any Object. This object must have a +compress+ method that takes a string as the sole argument and it must return a string.

<erb>
class Transformer
  def compress(string)
    do_something_returning_a_string(string)
  end
end
</erb>

To enable this, pass a +new+ Object to the config option in +application.rb+:

<erb>
config.assets.css_compressor = Transformer.new
</erb>


h4. Changing the _assets_ Path

The public path that Sprockets uses by default is +/assets+.

This can be changed to something else:

<erb>
config.assets.prefix = "/some_other_path"
</erb>

This is a handy option if you have any existing project (pre Rails 3.1) that already uses this path or you wish to use this path for a new resource.

h4. X-Sendfile Headers

The X-Sendfile header is a directive to the server to ignore the response from the application, and instead serve the file specified in the headers. This option is off by default, but can be enabled if your server supports it. When enabled, this passes responsibility for serving the file to the web server, which is faster.

Apache and nginx support this option which is enabled in <tt>config/environments/production.rb</tt>.

<erb>
# config.action_dispatch.x_sendfile_header = "X-Sendfile" # for apache
# config.action_dispatch.x_sendfile_header = 'X-Accel-Redirect' # for nginx
</erb>

WARNING: If you are upgrading an existing application and intend to use this option, take care to paste this configuration option only into +production.rb+ (and not +application.rb+) and any other environment you define with production behavior.

h3. How Caching Works

Sprockets uses the default rails cache store to cache assets in development and production.

TODO: Add more about changing the default store.

h3. Adding Assets to Your Gems

Assets can also come from external sources in the form of gems.

A good example of this is the +jquery-rails+ gem which comes with Rails as the standard JavaScript library gem. This gem contains an engine class which inherits from +Rails::Engine+. By doing this, Rails is informed that the directory for this gem may contain assets and the +app/assets+, +lib/assets+ and +vendor/assets+ directories of this engine are added to the search path of Sprockets.

h3. Making Your Library or Gem a Pre-Processor

TODO: Registering gems on "Tilt":https://github.com/rtomayko/tilt enabling Sprockets to find them.

h3. Upgrading from Old Versions of Rails

There are two issues when upgrading. The first is moving the files to the new locations. See the section above for guidance on the correct locations for different file types.

The second is updating the various environment files with the correct default options. The following changes reflect the defaults in version 3.1.0.

In +application.rb+:

<erb>
# Enable the asset pipeline
config.assets.enabled = true

# Version of your assets, change this if you want to expire all your assets
config.assets.version = '1.0'

# Change the path that assets are served from
# config.assets.prefix = "/assets"
</erb>

In +development.rb+:

<erb>
# Do not compress assets
config.assets.compress = false

# Expands the lines which load the assets
config.assets.debug = true
</erb>

And in +production.rb+:

<erb>
# Compress JavaScripts and CSS
config.assets.compress = true

# Choose the compressors to use
# config.assets.js_compressor  = :uglifier
# config.assets.css_compressor = :yui

# Don't fallback to assets pipeline if a precompiled asset is missed
config.assets.compile = false

# Generate digests for assets URLs.
config.assets.digest = true

# Defaults to Rails.root.join("public/assets")
# config.assets.manifest = YOUR_PATH

# Precompile additional assets (application.js, application.css, and all non-JS/CSS are already added)
# config.assets.precompile += %w( search.js )
</erb>

There are no changes to +test.rb+. The defaults in the test environment are: +config.assets.compile+ is true and +config.assets.compress+, +config.assets.debug+ and +config.assets.digest+ are false.

The following should also be added to +Gemfile+:

<plain>
# Gems used only for assets and not required
# in production environments by default.
group :assets do
  gem 'sass-rails',   "~> 3.1.0"
  gem 'coffee-rails', "~> 3.1.0"
  gem 'uglifier'
end
</plain><|MERGE_RESOLUTION|>--- conflicted
+++ resolved
@@ -147,11 +147,7 @@
 If you add an +erb+ extension to a CSS asset, making it something such as +application.css.erb+, then you can use the +asset_path+ helper in your CSS rules:
 
 <plain>
-<<<<<<< HEAD
 .class { background-image: url(<%= asset_path 'image.png' %>) }
-=======
-.class { background-image: url(<%= asset_path 'image.png') %> }
->>>>>>> a6bafb32
 </plain>
 
 This writes the path to the particular asset being referenced. In this example, it would make sense to have an image in one of the asset load paths, such as +app/assets/images/image.png+, which would be referenced here. If this image is already available in +public/assets+ as a fingerprinted file, then that path is referenced.
